/*
 * Copyright 2012 Google Inc.
 *
 * Licensed under the Apache License, Version 2.0 (the "License");
 * you may not use this file except in compliance with the License.
 * You may obtain a copy of the License at
 *
 *      http://www.apache.org/licenses/LICENSE-2.0
 *
 * Unless required by applicable law or agreed to in writing, software
 * distributed under the License is distributed on an "AS IS" BASIS,
 * WITHOUT WARRANTIES OR CONDITIONS OF ANY KIND, either express or implied.
 * See the License for the specific language governing permissions and
 * limitations under the License.
 */

// Author: jefftk@google.com (Jeff Kaufman)

#ifndef NGX_REWRITE_DRIVER_FACTORY_H_
#define NGX_REWRITE_DRIVER_FACTORY_H_

extern "C" {
  #include <ngx_core.h>
  #include <ngx_log.h>
}

#include <set>

#include "apr_pools.h"
#include "net/instaweb/rewriter/public/rewrite_driver_factory.h"
#include "net/instaweb/util/public/md5_hasher.h"
<<<<<<< HEAD
#include "net/instaweb/util/public/scoped_ptr.h"
#include "net/instaweb/util/public/simple_stats.h"
=======
>>>>>>> e081fff0

// TODO(oschaaf): We should reparent ApacheRewriteDriverFactory and
// NgxRewriteDriverFactory to a new class OriginRewriteDriverFactory and factor
// out as much as possible.

namespace net_instaweb {

class AbstractSharedMem;
class NgxServerContext;
<<<<<<< HEAD
=======
class NgxCache;
class NgxMessageHandler;
>>>>>>> e081fff0
class NgxRewriteOptions;
class SharedCircularBuffer;
class SharedMemRefererStatistics;
class SharedMemStatistics;
class SlowWorker;
<<<<<<< HEAD
class StaticAssetManager;
class SystemCaches;
=======
class StaticJavaScriptManager;
class Statistics;
>>>>>>> e081fff0

class NgxRewriteDriverFactory : public RewriteDriverFactory {
 public:
  static const char kStaticAssetPrefix[];

  explicit NgxRewriteDriverFactory();
  virtual ~NgxRewriteDriverFactory();
  virtual Hasher* NewHasher();
  virtual UrlFetcher* DefaultUrlFetcher();
  virtual UrlAsyncFetcher* DefaultAsyncUrlFetcher();
  virtual MessageHandler* DefaultHtmlParseMessageHandler();
  virtual MessageHandler* DefaultMessageHandler();
  virtual FileSystem* DefaultFileSystem();
  virtual Timer* DefaultTimer();
  virtual NamedLockManager* DefaultLockManager();
  virtual void SetupCaches(ServerContext* server_context);
  // Create a new RewriteOptions.  In this implementation it will be an
  // NgxRewriteOptions.
  virtual RewriteOptions* NewRewriteOptions();
<<<<<<< HEAD
  // Initializes the StaticAssetManager.
  virtual void InitStaticAssetManager(
      StaticAssetManager* static_asset_manager);
=======
  // Print out details of all the connections to memcached servers.
  void PrintMemCacheStats(GoogleString* out);
  // Initializes the StaticJavascriptManager.
  virtual void InitStaticJavascriptManager(
      StaticJavascriptManager* static_js_manager);
>>>>>>> e081fff0
  // Release all the resources. It also calls the base class ShutDown to
  // release the base class resources.
  // Initializes all the statistics objects created transitively by
  // NgxRewriteDriverFactory, including nginx-specific and
  // platform-independent statistics.
  static void InitStats(Statistics* statistics);
  virtual void ShutDown();
  virtual void StopCacheActivity();
  NgxServerContext* MakeNgxServerContext();
  ServerContext* NewServerContext();
  AbstractSharedMem* shared_mem_runtime() const {
    return shared_mem_runtime_.get();
  }

  SystemCaches* caches() { return caches_.get(); }

  // Starts pagespeed threads if they've not been started already.  Must be
  // called after the caller has finished any forking it intends to do.
  void StartThreads();
  // This helper method contains init procedures invoked by both RootInit()
  // and ChildInit()
  void ParentOrChildInit(ngx_log_t* log);
  // For shared memory resources the general setup we follow is to have the
  // first running process (aka the root) create the necessary segments and
  // fill in their shared data structures, while processes created to actually
  // handle requests attach to already existing shared data structures.
  //
  // During normal server startup[1], RootInit() is called from the nginx hooks
  // in the root process for the first task, and then ChildInit() is called in
  // any child process.
  //
  // Keep in mind, however, that when fork() is involved a process may
  // effectively see both calls, in which case the 'ChildInit' call would
  // come second and override the previous root status. Both calls are also
  // invoked in the debug single-process mode.
  //
  // [1] Besides normal startup, nginx also uses a temporary process to
  // syntax check the config file. That basically looks like a complete
  // normal startup and shutdown to the code.
  bool is_root_process() const { return is_root_process_; }
  void RootInit(ngx_log_t* log);
  void ChildInit(ngx_log_t* log);
  void SharedCircularBufferInit(bool is_root);
  // Build global shared-memory statistics.  This is invoked if at least
  // one server context (global or VirtualHost) enables statistics.
  Statistics* MakeGlobalSharedMemStatistics(bool logging,
                                            int64 logging_interval_ms,
                                            const GoogleString& logging_file);

  // Creates and ::Initializes a shared memory statistics object.
  SharedMemStatistics* AllocateAndInitSharedMemStatistics(
      const StringPiece& name, const bool logging,
      const int64 logging_interval_ms, const GoogleString& logging_file);

  NgxMessageHandler* ngx_message_handler() { return ngx_message_handler_; }
  void set_main_conf(NgxRewriteOptions* main_conf) {  main_conf_ = main_conf; }

  bool use_per_vhost_statistics() const {
    return use_per_vhost_statistics_;
  }
  void set_use_per_vhost_statistics(bool x) {
    use_per_vhost_statistics_ = x;
  }
  bool install_crash_handler() const {
    return install_crash_handler_;
  }
  void set_install_crash_handler(bool x) {
    install_crash_handler_ = x;
  }
  bool message_buffer_size() const {
    return message_buffer_size_;
  }
  void set_message_buffer_size(int x) {
    message_buffer_size_ = x;
  }

 private:
  Timer* timer_;
  scoped_ptr<AbstractSharedMem> shared_mem_runtime_;
<<<<<<< HEAD

=======
  typedef std::map<GoogleString, NgxCache*> PathCacheMap;
  PathCacheMap path_cache_map_;
  MD5Hasher cache_hasher_;
  // main_conf will have only options set in the main block.  It may be NULL,
  // and we do not take ownership.
>>>>>>> e081fff0
  NgxRewriteOptions* main_conf_;
  typedef std::set<NgxServerContext*> NgxServerContextSet;
  NgxServerContextSet uninitialized_server_contexts_;

  // Manages all our caches & lock managers.
  scoped_ptr<SystemCaches> caches_;

  bool threads_started_;
  // If true, we'll have a separate statistics object for each vhost
  // (along with a global aggregate), rather than just a single object
  // aggregating all of them.
  bool use_per_vhost_statistics_;
  bool is_root_process_;
  NgxMessageHandler* ngx_message_handler_;
  NgxMessageHandler* ngx_html_parse_message_handler_;
  bool install_crash_handler_;
  int message_buffer_size_;
  scoped_ptr<SharedCircularBuffer> shared_circular_buffer_;
  scoped_ptr<SharedMemStatistics> shared_mem_statistics_;
  bool statistics_frozen_;

  DISALLOW_COPY_AND_ASSIGN(NgxRewriteDriverFactory);
};

}  // namespace net_instaweb

#endif  // NGX_REWRITE_DRIVER_FACTORY_H_<|MERGE_RESOLUTION|>--- conflicted
+++ resolved
@@ -29,11 +29,7 @@
 #include "apr_pools.h"
 #include "net/instaweb/rewriter/public/rewrite_driver_factory.h"
 #include "net/instaweb/util/public/md5_hasher.h"
-<<<<<<< HEAD
 #include "net/instaweb/util/public/scoped_ptr.h"
-#include "net/instaweb/util/public/simple_stats.h"
-=======
->>>>>>> e081fff0
 
 // TODO(oschaaf): We should reparent ApacheRewriteDriverFactory and
 // NgxRewriteDriverFactory to a new class OriginRewriteDriverFactory and factor
@@ -43,23 +39,15 @@
 
 class AbstractSharedMem;
 class NgxServerContext;
-<<<<<<< HEAD
-=======
-class NgxCache;
 class NgxMessageHandler;
->>>>>>> e081fff0
 class NgxRewriteOptions;
 class SharedCircularBuffer;
 class SharedMemRefererStatistics;
 class SharedMemStatistics;
 class SlowWorker;
-<<<<<<< HEAD
 class StaticAssetManager;
+class Statistics;
 class SystemCaches;
-=======
-class StaticJavaScriptManager;
-class Statistics;
->>>>>>> e081fff0
 
 class NgxRewriteDriverFactory : public RewriteDriverFactory {
  public:
@@ -79,17 +67,11 @@
   // Create a new RewriteOptions.  In this implementation it will be an
   // NgxRewriteOptions.
   virtual RewriteOptions* NewRewriteOptions();
-<<<<<<< HEAD
   // Initializes the StaticAssetManager.
   virtual void InitStaticAssetManager(
       StaticAssetManager* static_asset_manager);
-=======
   // Print out details of all the connections to memcached servers.
   void PrintMemCacheStats(GoogleString* out);
-  // Initializes the StaticJavascriptManager.
-  virtual void InitStaticJavascriptManager(
-      StaticJavascriptManager* static_js_manager);
->>>>>>> e081fff0
   // Release all the resources. It also calls the base class ShutDown to
   // release the base class resources.
   // Initializes all the statistics objects created transitively by
@@ -169,15 +151,9 @@
  private:
   Timer* timer_;
   scoped_ptr<AbstractSharedMem> shared_mem_runtime_;
-<<<<<<< HEAD
 
-=======
-  typedef std::map<GoogleString, NgxCache*> PathCacheMap;
-  PathCacheMap path_cache_map_;
-  MD5Hasher cache_hasher_;
   // main_conf will have only options set in the main block.  It may be NULL,
   // and we do not take ownership.
->>>>>>> e081fff0
   NgxRewriteOptions* main_conf_;
   typedef std::set<NgxServerContext*> NgxServerContextSet;
   NgxServerContextSet uninitialized_server_contexts_;
